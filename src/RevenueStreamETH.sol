// SPDX-License-Identifier: AGPL-3.0-or-later
pragma solidity ^0.8.19;

// oz imports
import { IERC721 } from "@openzeppelin/contracts/token/ERC721/IERC721.sol";
import { ERC721Enumerable } from "@openzeppelin/contracts/token/ERC721/extensions/ERC721Enumerable.sol";
import { Votes } from "@openzeppelin/contracts/governance/utils/Votes.sol";
import { ECDSA } from "@openzeppelin/contracts/utils/cryptography/ECDSA.sol";

// oz upgradeable imports
import { Ownable2StepUpgradeable } from "@openzeppelin/contracts-upgradeable/access/Ownable2StepUpgradeable.sol";
import { UUPSUpgradeable } from "@openzeppelin/contracts-upgradeable/proxy/utils/UUPSUpgradeable.sol";
import { ReentrancyGuardUpgradeable } from "@openzeppelin/contracts-upgradeable/utils/ReentrancyGuardUpgradeable.sol";

// local imports
import { IRevenueStreamETH } from "./interfaces/IRevenueStreamETH.sol";

/**
 * @title RevenueStreamETH
 * @author @chasebrownn
 * @notice This contract facilitates the distribution of claimable revenue to veRWA shareholders.
 *         When claimable revenue is queried, the contrct will use the checkpoints unclaimed to calculate
 *         amount claimable for the account given their historical voting power ratio.
 */
contract RevenueStreamETH is IRevenueStreamETH, Ownable2StepUpgradeable, UUPSUpgradeable, ReentrancyGuardUpgradeable {

    // ---------------
    // State Variables
    // ---------------

    uint256 constant internal MAX_INT = type(uint256).max;
    /// @dev Array used to track all deposits by timestamp.
    uint256[] public cycles;
    /// @dev The duration between deposit and when the revenue in the cycle becomes expired.
    uint256 public timeUntilExpired;
    /// @dev The last index in `cycles` that was skimmed for expired revenue.
    uint256 public expiredRevClaimedIndex;
    /// @dev Mapping from cycle to amount revenue deposited into contract.
    mapping(uint256 cycle => uint256 amount) public revenue;
    /// @dev NO LONGER IN SERVICE
    mapping(uint256 cycle => uint256 amount) public revenueClaimed;
    /// @dev NO LONGER IN SERVICE
    mapping(uint256 cycle => bool) public expiredRevClaimed;
    /// @dev Mapping of an account's last index claimed from the cycle array.
    mapping(address account => uint256 index) public lastClaimIndex;
    /// @dev Contract reference for veRWA contract.
    address public votingEscrow;
    /// @dev Stores the address of the RevenueDistributor contract.
    address public revenueDistributor;
    /// @dev Stores the address of a designated signer for verifying signature claims.
    address public signer;


    // ------
    // Events
    // ------

    /**
     * @notice This event is emitted upon a successful execution of deposit().
     * @param amount Amount of ETH deposited.
     */
    event RevenueDeposited(uint256 amount);

    /**
     * @notice This event is emitted when revenue is claimed by an eligible shareholder.
     * @param claimer Address that claimed revenue.
     * @param amount Amount of ETH claimed.
     * @param indexes Amount of indexes claimed.
     */
    event RevenueClaimed(address indexed claimer, uint256 amount, uint256 indexes);
<<<<<<< HEAD
=======

    /**
     * @notice This event is emitted when expired revenue is skimmed and sent back to the RevenueDistributor.
     * @param amount Amount of ETH revenue skimmed.
     * @param numCycles Number of "expired" cycles skimmed.
     */
    event ExpiredRevenueSkimmed(uint256 amount, uint256 numCycles);
>>>>>>> 5cdd3f06

    /**
     * @notice This event is emitted when a new `timeUntilExpired` is set.
     * @param newTimeUntilExpired New value stored in `timeUntilExpired`.
     */
    event TimeUntilExpiredSet(uint256 newTimeUntilExpired);

    /**
     * @notice This event is emitted when setSigner is executed.
     * @param newSigner New `signer` address.
     */
    event SignerSet(address indexed newSigner);

<<<<<<< HEAD

    /**
     * @notice This event is emitted when recycleExpiredETH is executed.
     * @param amountETH Amount recycled.
     * @param upToIndex Expired revenue has been claimed up to this index in cycles.
     */
    event ExpiredRevenueRecycled(uint256 amountETH, uint256 upToIndex);

=======
>>>>>>> 5cdd3f06

    // ------
    // Errors
    // ------

    /**
     * @notice This error is thrown when the transfer of ETH to the `recipient` fails.
     * @param recipient Intended receiver of ETH.
     * @param amount Amount of ETH sent.
     */
    error ETHTransferFailed(address recipient, uint256 amount);

    /**
     * @notice This error is thrown when an invalid address parameter is entered into a setter.
     */
    error InvalidAddress();

    /**
     * @notice This error is thrown when an invalid address parameter is entered into a setter.
     * @param recoveredSigner is the address fetched via ECDSA.recover when verifying a signature.
     */
    error InvalidSigner(address recoveredSigner);

    /**
     * @notice This error is thrown when an index provided to claimWithSignature does not match the current
     * last claimed index of the account.
     * @param account Account with an invalid index provided.
     * @param indexGiven The index provided.
     * @param lastClaimed The stored index in lastClaimedIndex[account].
     */
    error InvalidIndex(address account, uint256 indexGiven, uint256 lastClaimed);

    /**
     * @notice This error is thrown when a signature used in claimWithSignature is expired.
     * @param currentTimestamp Current timestamp when call is made.
     * @param deadline Timestamp when the signature was supposed to be used by.
     */
    error SignatureExpired(uint256 currentTimestamp, uint256 deadline);

    
    // -----------
    // Constructor
    // -----------

    constructor() {
        _disableInitializers();
    }


    // -----------
    // Initializer
    // -----------

    /**
     * @notice Initializes RevenueStreamETH
     * @param _distributor Contract address of RevenueDistributor contract.
     * @param _votingEscrow Contract address of VotingEscrow contract. Holders of VE tokens will be entitled to revenue shares.
     * @param _admin Address that will be granted initial ownership.
     */
    function initialize(
        address _distributor,
        address _votingEscrow,
        address _admin
    ) external initializer {
        require(_distributor != address(0));
        require(_votingEscrow != address(0));
        require(_admin != address(0));

        __Ownable_init(_admin);
        __UUPSUpgradeable_init();
        __ReentrancyGuard_init();

        votingEscrow = _votingEscrow;
        revenueDistributor = _distributor;

        timeUntilExpired = 6 * (30 days); // 6 months to claim before expired
        cycles.push(1);
    }


    // ----------------
    // External Methods
    // ----------------

    /**
     * @notice This method is used to deposit ETH into the contract to be claimed by shareholders.
     * @dev Can only be called by an address granted the `DEPOSITOR_ROLE`.
     */
    function depositETH() payable external {
        require(msg.value != 0, "RevenueStreamETH: msg.value == 0");
        require(msg.sender == revenueDistributor, "RevenueStreamETH: Not authorized");

        if (revenue[block.timestamp] == 0) {
            cycles.push(block.timestamp);
            revenue[currentCycle()] = msg.value;
        }
        else {
            /// @dev In the event `depositETH` is called twice in the same second (though unlikely), dont push a new cycle.
            ///      Just add the value to the existing cycle.
            revenue[block.timestamp] += msg.value;
        }

        emit RevenueDeposited(msg.value);
    }

    /**
     * @notice This method allows eligible VE shareholders to claim their revenue rewards.
     */
    function claimETH() external returns (uint256 amount) { 
        amount = claimETHIncrement(MAX_INT);
    }

    /**
     * @notice This method allows eligible VE shareholders to claim their revenue rewards by account in increments by index.
     * @param numIndexes Number of revenue cycles the msg.sender wants to claim in one transaction.
     *        If the amount of cycles is substantial, it's recommended to claim in more than one increment.
     */
    function claimETHIncrement(uint256 numIndexes) public nonReentrant returns (uint256 amount) {
        require(numIndexes != 0, "RevenueStreamETH: numIndexes cant be 0");

<<<<<<< HEAD
        uint256 indexes;
        (amount, indexes) = _claimable(msg.sender, numIndexes);

        lastClaimIndex[msg.sender] += indexes;

=======
        uint256[] memory cyclesClaimable;
        uint256[] memory amountsClaimable;
        uint256 num;
        uint256 indexes;

        (amount, cyclesClaimable, amountsClaimable, num, indexes) = _claimable(msg.sender, numIndexes);

        lastClaimIndex[msg.sender] += indexes;

        for (uint256 i; i < num;) {
            revenueClaimed[cyclesClaimable[i]] += amountsClaimable[i];
            unchecked {
                ++i;
            }
        }

        _sendETH(msg.sender, amount);
        emit RevenueClaimed(msg.sender, amount, indexes);
    }
    
    /**
     * @notice This method allows an EOA to perform a claim with data that has been verified via a signature
     * from the dedicated `signer` address.
     * @param amount Amount of ETH being claimed.
     * @param currentIndex The current index of whicht the msg.sender last claimed.
     * @param indexes How many indexes (from cycles) we wish to cover in this claim.
     * @param cyclesClaimable Array of cycles we wish to claim from.
     * @param amountsClaimable Amounts being claimed in each cycle in cyclesClaimable.
     * @param num Length of cyclesClaimable & amountsClaimable.
     * @param deadline Timestamp signature must be used by until it's deemed expired/stale.
     * @param signature Signature hash.
     */
    function claimWithSignature(
        uint256 amount,
        uint256 currentIndex,
        uint256 indexes,
        uint256[] calldata cyclesClaimable,
        uint256[] calldata amountsClaimable,
        uint256 num,
        uint256 deadline,
        bytes calldata signature
    ) external nonReentrant {
        bytes32 data = keccak256(
            abi.encodePacked(
                msg.sender,
                amount,
                currentIndex,
                indexes,
                cyclesClaimable,
                amountsClaimable,
                num,
                deadline
            )
        );
        address messageSigner = ECDSA.recover(data, signature);

        // verify deadline
        if (block.timestamp > deadline) revert SignatureExpired(block.timestamp, deadline);

        // verify signer
        if (messageSigner != signer) revert InvalidSigner(messageSigner);

        // verify true lastClaimIndex == currentIndex
        uint256 lastClaimed = lastClaimIndex[msg.sender];
        if (lastClaimed != currentIndex) revert InvalidIndex(msg.sender, currentIndex, lastClaimed);

        // update lastClaimIndex
        lastClaimIndex[msg.sender] += indexes;

        // update revenueClaimed
        for (uint256 i; i < num;) {
            revenueClaimed[cyclesClaimable[i]] += amountsClaimable[i];
            unchecked {
                ++i;
            }
        }

        // transfer ETH to msg.sender
>>>>>>> 5cdd3f06
        _sendETH(msg.sender, amount);
        emit RevenueClaimed(msg.sender, amount, indexes);
    }
    
    /**
     * @notice This method allows an EOA to perform a claim with data that has been verified via a signature
     * from the dedicated `signer` address.
     * @param amount Amount of ETH being claimed.
     * @param currentIndex The current index of whicht the msg.sender last claimed.
     * @param indexes How many indexes (from cycles) we wish to cover in this claim.
     * @param deadline Timestamp signature must be used by until it's deemed expired/stale.
     * @param signature Signature hash.
     */
    function claimWithSignature(
        uint256 amount,
        uint256 currentIndex,
        uint256 indexes,
        uint256 deadline,
        bytes calldata signature
    ) external nonReentrant {
        bytes32 data = keccak256(
            abi.encodePacked(
                msg.sender,
                amount,
                currentIndex,
                indexes,
                deadline
            )
        );
        address messageSigner = ECDSA.recover(getEthSignedMessageHash(data), signature);

        // verify deadline
        if (block.timestamp > deadline) revert SignatureExpired(block.timestamp, deadline);

        // verify signer
        if (messageSigner != signer) revert InvalidSigner(messageSigner);

        // verify true lastClaimIndex == currentIndex
        uint256 lastClaimed = lastClaimIndex[msg.sender];
        if (lastClaimed != currentIndex) revert InvalidIndex(msg.sender, currentIndex, lastClaimed);

        // update lastClaimIndex
        lastClaimIndex[msg.sender] += indexes;

        // transfer ETH to msg.sender
        _sendETH(msg.sender, amount);
        emit RevenueClaimed(msg.sender, amount, indexes);
    }

    /**
     * @notice This permissioned method is used to "recycle" expired ETH rewards from this contract.
     * @dev The ETH beign recycled is sent back to the RevenueDistributor contract for re-distribution.
     * @param amount Amount of ETH being recycled.
     * @param upToIndex Expired revenue has been expired up to this index in cycles.
     */
    function recycleExpiredETH(uint256 amount, uint256 upToIndex) external onlyOwner {
        require(amount != 0, "RevenueStreamETH: amount cant be 0");
        require(cycles.length >= upToIndex && upToIndex > expiredRevClaimedIndex, "RevenueStreamETH: upToIndex invalid range");
        require(block.timestamp > cycles[upToIndex] + timeUntilExpired, "RevenueStreamETH: upToIndex not expired");

        emit ExpiredRevenueRecycled(amount, upToIndex);

        expiredRevClaimedIndex = upToIndex;
        _sendETH(revenueDistributor, amount);
    }

    /**
     * @notice This method allows a permissioned admin to update the `timeUntilExpired` variable.
     * @param _duration New duration until revenue is deemed "expired".
     */
    function setExpirationForRevenue(uint256 _duration) external onlyOwner {
        emit TimeUntilExpiredSet(_duration);
        timeUntilExpired = _duration;
    }

    /**
     * @notice This method allows a permissioned owner to update the `signer` address.
     * @param newSigner New address being used to sign claims.
     */
    function setSigner(address newSigner) external onlyOwner {
        if (newSigner == address(0) || newSigner == signer) revert InvalidAddress();
        emit SignerSet(newSigner);
        signer = newSigner;
    }

    /**
     * @notice View method that returns amount of revenue that is claimable, given a specific `account`.
     * @param account Address of shareholder.
     * @return amount Amount of revenue that is currently claimable.
<<<<<<< HEAD
=======
     * @return cyclesClaimable Array of cycles that have claimable revenue for the account.
     * @return amountsClaimable Array of amounts of revenue that are claimable within the cycle. Indexes correspond with cyclesClaimable.
     * @return num Number of cycles that contain claimable revenue.
>>>>>>> 5cdd3f06
     * @return indexes Total indexes that have yet to be claimed or iterated over.
     */
    function claimable(address account) external view returns (
        uint256 amount,
<<<<<<< HEAD
        uint256 indexes
    ) {
        (amount, indexes) = _claimable(account, MAX_INT);
=======
        uint256[] memory cyclesClaimable,
        uint256[] memory amountsClaimable,
        uint256 num,
        uint256 indexes
    ) {
        (amount, cyclesClaimable, amountsClaimable, num, indexes) = _claimable(account, MAX_INT);
>>>>>>> 5cdd3f06
    }
    /**
     * @notice View method that returns amount of revenue that is claimable within a range of cycles, given a specific `account`
     *         and number of cycles/indexes you wish to increment over.
     * @param account Address of shareholder.
     * @param numIndexes Number of cycles to fetch claimable from.
     * @return amount Amount of revenue that is currently claimable.
<<<<<<< HEAD
=======
     * @return cyclesClaimable Array of cycles that have claimable revenue for the account.
     * @return amountsClaimable Array of amounts of revenue that are claimable within the cycle. Indexes correspond with cyclesClaimable.
     * @return num Number of cycles that contain claimable revenue.
>>>>>>> 5cdd3f06
     * @return indexes Total indexes that have yet to be claimed or iterated over.
     */
    function claimableIncrement(address account, uint256 numIndexes) external view returns (
        uint256 amount,
<<<<<<< HEAD
        uint256 indexes
    ) {
        (amount, indexes) = _claimable(account, numIndexes);
=======
        uint256[] memory cyclesClaimable,
        uint256[] memory amountsClaimable,
        uint256 num,
        uint256 indexes
    ) {
        (amount, cyclesClaimable, amountsClaimable, num, indexes) = _claimable(account, numIndexes);
    }

    /**
     * @notice This method returns the amount of "expired" revenue.
     * @return amount -> Amount of expired revenue in total.
     */
    function expiredRevenue() external view returns (uint256 amount) {
        (amount,,,) = _checkForExpiredRevenue(MAX_INT);
    }

    /**
     * @notice This method returns the amount of "expired" revenue.
     * @param numIndexes Number of cycles to fetch expired from last claim of expired revenue.
     * @return amount -> Amount of expired revenue in total.
     */
    function expiredRevenueIncrement(uint256 numIndexes) external view returns (uint256 amount) {
        (amount,,,) = _checkForExpiredRevenue(numIndexes);
>>>>>>> 5cdd3f06
    }

    /**
     * @notice View method that returns the `cycles` array.
     */
    function getCyclesArray() external view returns (uint256[] memory) {
        return cycles;
    }

    /**
     * @notice View method that returns the balance of ETH in this contract.
     */
    function getContractBalanceETH() public view returns (uint256){
        return address(this).balance;
    }


    // --------------
    // Public Methods
    // --------------

    /**
     * @notice Returns the most recent ("current") cycle.
     * @return cycle Last block.timestamp of most recent deposit.
     */
    function currentCycle() public view returns (uint256 cycle) {
        return cycles[cycles.length - 1];
    }

    /**
     * @notice Appends an Eth header to the message hash and returns it as a new bytes array.
     */
    function getEthSignedMessageHash(bytes32 _messageHash) public pure returns (bytes32) {
        return keccak256(abi.encodePacked("\x19Ethereum Signed Message:\n32", _messageHash));
    }

<<<<<<< HEAD
=======
        // send money to revdist
        _sendETH(revenueDistributor, amount);
>>>>>>> 5cdd3f06

    // ----------------
    // Internal Methods
    // ----------------

    /**
     * @notice Internal method for calculating the amount of revenue that is currently claimable for a specific `account`.
     * @dev We use a sliding window model to calculate amount claimable for an `account`. The beginning of the window is marked
     * by lastClaimIndex. In the event part of that revenue has been recycled (could occur if you wait too long to claim), the
     * beginning of the account's claimable window will be marked by expiredRevClaimedIndex (only in the event that 
     * expiredRevClaimedIndex > lastClaimIndex[account]).
     * @param account Address of account with voting power.
     * @return amount -> Amount of ETH that is currently claimable for `account`.
     * @return indexes -> The number of indexes that are unclaimed.
     */
    function _claimable( 
        address account,
        uint256 numIndexes
    ) internal view returns (
        uint256 amount,
        uint256 indexes
    ) {
        uint256 numCycles = cycles.length;
        uint256 lastClaim = lastClaimIndex[account];

        uint256 i = 1;
        if (expiredRevClaimedIndex > lastClaim) {
            i += expiredRevClaimedIndex;
            indexes += (expiredRevClaimedIndex - lastClaim);
        }
        else {
            i += lastClaim;
        }

        for (; i < numCycles; ++i) {
            uint256 cycle = cycles[i];
            uint256 currentRevenue = revenue[cycle];

            uint256 votingPowerAtTime = Votes(votingEscrow).getPastVotes(account, cycle);

<<<<<<< HEAD
            if (votingPowerAtTime != 0) {
                uint256 totalPowerAtTime = Votes(votingEscrow).getPastTotalSupply(cycle);
                uint256 claimableForCycle = (currentRevenue * votingPowerAtTime) / totalPowerAtTime;
=======
            if (votingPowerAtTime != 0 && !expiredRevClaimed[cycle]) {
                uint256 totalPowerAtTime = Votes(votingEscrow).getPastTotalSupply(cycle);
                uint256 claimableForCycle = (currentRevenue * votingPowerAtTime) / totalPowerAtTime;

                amount += claimableForCycle;
>>>>>>> 5cdd3f06

                amount += claimableForCycle;
            }

            unchecked {
                ++indexes;
                if (indexes >= numIndexes) break;
            }
        }
    }

    /**
     * @notice This internal method is used to transfer ETH from this contract to a specified target address.
     * @param to Recipient address of ETH.
     * @param amount Amount of ETH to transfer.
     */
    function _sendETH(address to, uint256 amount) internal {
        (bool sent,) = payable(to).call{value: amount}("");
        if (!sent) revert ETHTransferFailed(to, amount);
    }

    /**
     * @notice This internal method is used to transfer ETH from this contract to a specified target address.
     * @param to Recipient address of ETH.
     * @param amount Amount of ETH to transfer.
     */
    function _sendETH(address to, uint256 amount) internal {
        (bool sent,) = payable(to).call{value: amount}("");
        if (!sent) revert ETHTransferFailed(to, amount);
    }

    /**
     * @notice Overriden from UUPSUpgradeable
     * @dev Restricts ability to upgrade contract to owner
     */
    function _authorizeUpgrade(address) internal override onlyOwner {}
}<|MERGE_RESOLUTION|>--- conflicted
+++ resolved
@@ -68,16 +68,6 @@
      * @param indexes Amount of indexes claimed.
      */
     event RevenueClaimed(address indexed claimer, uint256 amount, uint256 indexes);
-<<<<<<< HEAD
-=======
-
-    /**
-     * @notice This event is emitted when expired revenue is skimmed and sent back to the RevenueDistributor.
-     * @param amount Amount of ETH revenue skimmed.
-     * @param numCycles Number of "expired" cycles skimmed.
-     */
-    event ExpiredRevenueSkimmed(uint256 amount, uint256 numCycles);
->>>>>>> 5cdd3f06
 
     /**
      * @notice This event is emitted when a new `timeUntilExpired` is set.
@@ -90,8 +80,6 @@
      * @param newSigner New `signer` address.
      */
     event SignerSet(address indexed newSigner);
-
-<<<<<<< HEAD
 
     /**
      * @notice This event is emitted when recycleExpiredETH is executed.
@@ -100,8 +88,6 @@
      */
     event ExpiredRevenueRecycled(uint256 amountETH, uint256 upToIndex);
 
-=======
->>>>>>> 5cdd3f06
 
     // ------
     // Errors
@@ -222,92 +208,11 @@
     function claimETHIncrement(uint256 numIndexes) public nonReentrant returns (uint256 amount) {
         require(numIndexes != 0, "RevenueStreamETH: numIndexes cant be 0");
 
-<<<<<<< HEAD
         uint256 indexes;
         (amount, indexes) = _claimable(msg.sender, numIndexes);
 
         lastClaimIndex[msg.sender] += indexes;
-
-=======
-        uint256[] memory cyclesClaimable;
-        uint256[] memory amountsClaimable;
-        uint256 num;
-        uint256 indexes;
-
-        (amount, cyclesClaimable, amountsClaimable, num, indexes) = _claimable(msg.sender, numIndexes);
-
-        lastClaimIndex[msg.sender] += indexes;
-
-        for (uint256 i; i < num;) {
-            revenueClaimed[cyclesClaimable[i]] += amountsClaimable[i];
-            unchecked {
-                ++i;
-            }
-        }
-
-        _sendETH(msg.sender, amount);
-        emit RevenueClaimed(msg.sender, amount, indexes);
-    }
-    
-    /**
-     * @notice This method allows an EOA to perform a claim with data that has been verified via a signature
-     * from the dedicated `signer` address.
-     * @param amount Amount of ETH being claimed.
-     * @param currentIndex The current index of whicht the msg.sender last claimed.
-     * @param indexes How many indexes (from cycles) we wish to cover in this claim.
-     * @param cyclesClaimable Array of cycles we wish to claim from.
-     * @param amountsClaimable Amounts being claimed in each cycle in cyclesClaimable.
-     * @param num Length of cyclesClaimable & amountsClaimable.
-     * @param deadline Timestamp signature must be used by until it's deemed expired/stale.
-     * @param signature Signature hash.
-     */
-    function claimWithSignature(
-        uint256 amount,
-        uint256 currentIndex,
-        uint256 indexes,
-        uint256[] calldata cyclesClaimable,
-        uint256[] calldata amountsClaimable,
-        uint256 num,
-        uint256 deadline,
-        bytes calldata signature
-    ) external nonReentrant {
-        bytes32 data = keccak256(
-            abi.encodePacked(
-                msg.sender,
-                amount,
-                currentIndex,
-                indexes,
-                cyclesClaimable,
-                amountsClaimable,
-                num,
-                deadline
-            )
-        );
-        address messageSigner = ECDSA.recover(data, signature);
-
-        // verify deadline
-        if (block.timestamp > deadline) revert SignatureExpired(block.timestamp, deadline);
-
-        // verify signer
-        if (messageSigner != signer) revert InvalidSigner(messageSigner);
-
-        // verify true lastClaimIndex == currentIndex
-        uint256 lastClaimed = lastClaimIndex[msg.sender];
-        if (lastClaimed != currentIndex) revert InvalidIndex(msg.sender, currentIndex, lastClaimed);
-
-        // update lastClaimIndex
-        lastClaimIndex[msg.sender] += indexes;
-
-        // update revenueClaimed
-        for (uint256 i; i < num;) {
-            revenueClaimed[cyclesClaimable[i]] += amountsClaimable[i];
-            unchecked {
-                ++i;
-            }
-        }
-
-        // transfer ETH to msg.sender
->>>>>>> 5cdd3f06
+        
         _sendETH(msg.sender, amount);
         emit RevenueClaimed(msg.sender, amount, indexes);
     }
@@ -397,28 +302,13 @@
      * @notice View method that returns amount of revenue that is claimable, given a specific `account`.
      * @param account Address of shareholder.
      * @return amount Amount of revenue that is currently claimable.
-<<<<<<< HEAD
-=======
-     * @return cyclesClaimable Array of cycles that have claimable revenue for the account.
-     * @return amountsClaimable Array of amounts of revenue that are claimable within the cycle. Indexes correspond with cyclesClaimable.
-     * @return num Number of cycles that contain claimable revenue.
->>>>>>> 5cdd3f06
      * @return indexes Total indexes that have yet to be claimed or iterated over.
      */
     function claimable(address account) external view returns (
         uint256 amount,
-<<<<<<< HEAD
         uint256 indexes
     ) {
         (amount, indexes) = _claimable(account, MAX_INT);
-=======
-        uint256[] memory cyclesClaimable,
-        uint256[] memory amountsClaimable,
-        uint256 num,
-        uint256 indexes
-    ) {
-        (amount, cyclesClaimable, amountsClaimable, num, indexes) = _claimable(account, MAX_INT);
->>>>>>> 5cdd3f06
     }
     /**
      * @notice View method that returns amount of revenue that is claimable within a range of cycles, given a specific `account`
@@ -426,45 +316,13 @@
      * @param account Address of shareholder.
      * @param numIndexes Number of cycles to fetch claimable from.
      * @return amount Amount of revenue that is currently claimable.
-<<<<<<< HEAD
-=======
-     * @return cyclesClaimable Array of cycles that have claimable revenue for the account.
-     * @return amountsClaimable Array of amounts of revenue that are claimable within the cycle. Indexes correspond with cyclesClaimable.
-     * @return num Number of cycles that contain claimable revenue.
->>>>>>> 5cdd3f06
      * @return indexes Total indexes that have yet to be claimed or iterated over.
      */
     function claimableIncrement(address account, uint256 numIndexes) external view returns (
         uint256 amount,
-<<<<<<< HEAD
         uint256 indexes
     ) {
         (amount, indexes) = _claimable(account, numIndexes);
-=======
-        uint256[] memory cyclesClaimable,
-        uint256[] memory amountsClaimable,
-        uint256 num,
-        uint256 indexes
-    ) {
-        (amount, cyclesClaimable, amountsClaimable, num, indexes) = _claimable(account, numIndexes);
-    }
-
-    /**
-     * @notice This method returns the amount of "expired" revenue.
-     * @return amount -> Amount of expired revenue in total.
-     */
-    function expiredRevenue() external view returns (uint256 amount) {
-        (amount,,,) = _checkForExpiredRevenue(MAX_INT);
-    }
-
-    /**
-     * @notice This method returns the amount of "expired" revenue.
-     * @param numIndexes Number of cycles to fetch expired from last claim of expired revenue.
-     * @return amount -> Amount of expired revenue in total.
-     */
-    function expiredRevenueIncrement(uint256 numIndexes) external view returns (uint256 amount) {
-        (amount,,,) = _checkForExpiredRevenue(numIndexes);
->>>>>>> 5cdd3f06
     }
 
     /**
@@ -500,12 +358,7 @@
     function getEthSignedMessageHash(bytes32 _messageHash) public pure returns (bytes32) {
         return keccak256(abi.encodePacked("\x19Ethereum Signed Message:\n32", _messageHash));
     }
-
-<<<<<<< HEAD
-=======
-        // send money to revdist
-        _sendETH(revenueDistributor, amount);
->>>>>>> 5cdd3f06
+    
 
     // ----------------
     // Internal Methods
@@ -546,17 +399,9 @@
 
             uint256 votingPowerAtTime = Votes(votingEscrow).getPastVotes(account, cycle);
 
-<<<<<<< HEAD
             if (votingPowerAtTime != 0) {
                 uint256 totalPowerAtTime = Votes(votingEscrow).getPastTotalSupply(cycle);
                 uint256 claimableForCycle = (currentRevenue * votingPowerAtTime) / totalPowerAtTime;
-=======
-            if (votingPowerAtTime != 0 && !expiredRevClaimed[cycle]) {
-                uint256 totalPowerAtTime = Votes(votingEscrow).getPastTotalSupply(cycle);
-                uint256 claimableForCycle = (currentRevenue * votingPowerAtTime) / totalPowerAtTime;
-
-                amount += claimableForCycle;
->>>>>>> 5cdd3f06
 
                 amount += claimableForCycle;
             }
