--- conflicted
+++ resolved
@@ -3,23 +3,9 @@
 
 /// @dev Interface for RevenueStream contract.
 interface IRevenueStreamETH {
-    
-<<<<<<< HEAD
     function claimable(address account) external view returns (uint256 amount, uint256 indexes);
-=======
-    function claimable(address account) external view returns (
-        uint256 amount,
-        uint256[] memory cyclesClaimable,
-        uint256[] memory amountsClaimable,
-        uint256 num,
-        uint256 indexes);
->>>>>>> 5cdd3f06
-
     function claimETH() external returns (uint256 amount);
-
     function depositETH() payable external;
-
     function getCyclesArray() external view returns (uint256[] memory);
-
     function currentCycle() external view returns (uint256 cycle);
 }